from time import sleep

from Raspberry_Connector.sensors.dht11.dht11 import DHT11
from Raspberry_Connector import raspberry
from Raspberry_Connector.sensors.sensor_simulator import *


class DHT11sim(DHT11):
    def __init__(self, broker_ip, broker_port, parent_topic):
        super().__init__(broker_ip, broker_port, parent_topic)

    def read_value(self):
<<<<<<< HEAD
        df_temperature = TempSensor_sim().value
        df_air_humidity = AirHumSensor_sim().value
        temp = SensorSimulator.read_current_value(df_temperature)
        air_humidity = SensorSimulator.read_current_value(df_air_humidity)
        print(temp)
        print(air_humidity)
=======
        self.publisher_temperature.publish('culino')
        print('culo')
        pass
>>>>>>> 2d2a821a


if __name__ == '__main__':
    is_sim = True
    if is_sim:
        DHT11 = DHT11sim
    device_id, device_name = raspberry.retrieve_device()
    catalog_ip, catalog_port = raspberry.retrieve_catalog()
    broker_ip, broker_port = raspberry.retrieve_broker(catalog_ip, catalog_port)
    print('Broker IP: ', broker_ip)
    parent_topic = raspberry.build_parent_topic(device_id)
    sensor_dht11 = DHT11(broker_ip=broker_ip, broker_port=broker_port, parent_topic=parent_topic)
    sensor_dht11.start()
    while True:
        print(broker_ip, ':', broker_port)
        sensor_dht11.read_value()
        sleep(1)<|MERGE_RESOLUTION|>--- conflicted
+++ resolved
@@ -10,18 +10,15 @@
         super().__init__(broker_ip, broker_port, parent_topic)
 
     def read_value(self):
-<<<<<<< HEAD
         df_temperature = TempSensor_sim().value
+        temp = SensorSimulator.read_current_value(df_temperature)
+        self.publisher_temperature.publish(temp)
+        print(temp)
+
         df_air_humidity = AirHumSensor_sim().value
-        temp = SensorSimulator.read_current_value(df_temperature)
         air_humidity = SensorSimulator.read_current_value(df_air_humidity)
-        print(temp)
         print(air_humidity)
-=======
-        self.publisher_temperature.publish('culino')
-        print('culo')
         pass
->>>>>>> 2d2a821a
 
 
 if __name__ == '__main__':
